from __future__ import annotations
<<<<<<< HEAD
import asyncio
from typing import Any, Iterable, Protocol
=======
from typing import Any, Protocol
from graphlib import TopologicalSorter, CycleError
>>>>>>> af0ecf59
from graphai.callback import Callback
from graphai.utils import logger


# to fix mypy error
class _HasName(Protocol):
    name: str


class GraphError(Exception):
    pass


class GraphCompileError(GraphError):
    pass


class NodeProtocol(Protocol):
    """Protocol defining the interface of a decorated node."""

    name: str
    is_start: bool
    is_end: bool
    is_router: bool
    stream: bool

    async def invoke(
        self,
        input: dict[str, Any],
        callback: Callback | None = None,
        state: dict[str, Any] | None = None,
    ) -> dict[str, Any]: ...


def _name_of(x: Any) -> str | None:
    """Return the node name if x is a str or has .name, else None."""
    if x is None:
        return None
    if isinstance(x, str):
        return x
    name = getattr(x, "name", None)
    return name if isinstance(name, str) else None


def _require_name(x: Any, kind: str) -> str:
    """Like _name_of, but raises a helpful compile error when missing."""
    s = _name_of(x)
    if s is None:
        raise GraphCompileError(
            f"Edge {kind} must be a node name (str) or object with .name"
        )
    return s


class Graph:
    def __init__(
        self, max_steps: int = 10, initial_state: dict[str, Any] | None = None
    ):
        self.nodes: dict[str, NodeProtocol] = {}
        self.edges: list[Any] = []
        self.start_node: NodeProtocol | None = None
        self.end_nodes: list[NodeProtocol] = []
        self.Callback: type[Callback] = Callback
        self.max_steps = max_steps
        self.state = initial_state or {}

    # Allow getting and setting the graph's internal state
    def get_state(self) -> dict[str, Any]:
        """Get the current graph state."""
        return self.state

    def set_state(self, state: dict[str, Any]) -> Graph:
        """Set the graph state."""
        self.state = state
        return self

    def update_state(self, values: dict[str, Any]) -> Graph:
        """Update the graph state with new values."""
        self.state.update(values)
        return self

    def reset_state(self) -> Graph:
        """Reset the graph state to an empty dict."""
        self.state = {}
        return self

    def add_node(self, node: NodeProtocol) -> Graph:
        if node.name in self.nodes:
            raise Exception(f"Node with name '{node.name}' already exists.")
        self.nodes[node.name] = node
        if node.is_start:
            if self.start_node is not None:
                raise Exception(
                    "Multiple start nodes are not allowed. Start node "
                    f"'{self.start_node.name}' already exists, so new start "
                    f"node '{node.name}' can not be added to the graph."
                )
            self.start_node = node
        if node.is_end:
            self.end_nodes.append(node)
        return self

    def add_edge(
        self, source: NodeProtocol | str, destination: NodeProtocol | str
    ) -> Graph:
        """Adds an edge between two nodes that already exist in the graph.

        Args:
            source: The source node or its name.
            destination: The destination node or its name.
        """
        source_node, destination_node = None, None
        # get source node from graph
        source_name: str
        if isinstance(source, str):
            source_node = self.nodes.get(source)
            source_name = source
        else:
            # Check if it's a node-like object by looking for required attributes
            if hasattr(source, "name"):
                source_node = self.nodes.get(source.name)
                source_name = source.name
            else:
                source_name = str(source)
        if source_node is None:
            raise ValueError(f"Node with name '{source_name}' not found.")
        # get destination node from graph
        destination_name: str
        if isinstance(destination, str):
            destination_node = self.nodes.get(destination)
            destination_name = destination
        else:
            # Check if it's a node-like object by looking for required attributes
            if hasattr(destination, "name"):
                destination_node = self.nodes.get(destination.name)
                destination_name = destination.name
            else:
                destination_name = str(destination)
        if destination_node is None:
            raise ValueError(f"Node with name '{destination_name}' not found.")
        edge = Edge(source_node, destination_node)
        self.edges.append(edge)
        return self

    def add_router(
        self,
        sources: list[NodeProtocol],
        router: NodeProtocol,
        destinations: list[NodeProtocol],
    ) -> Graph:
        if not router.is_router:
            raise TypeError("A router object must be passed to the router parameter.")
        [self.add_edge(source, router) for source in sources]
        for destination in destinations:
            self.add_edge(router, destination)
        return self

    def set_start_node(self, node: NodeProtocol) -> Graph:
        self.start_node = node
        return self

    def set_end_node(self, node: NodeProtocol) -> Graph:
        self.end_node = node
        return self

    def compile(self, *, strict: bool = False) -> Graph:
        """
        Validate the graph:
        - exactly one start node present (or Graph.start_node set)
        - at least one end node present
        - all edges reference known nodes
        - all nodes reachable from the start
          (optional) **no cycles** when strict=True
        Returns self on success; raises GraphCompileError otherwise.
        """
        # nodes map
        nodes = getattr(self, "nodes", None)
        if not isinstance(nodes, dict) or not nodes:
            raise GraphCompileError("No nodes have been added to the graph")

        start_name: str | None = None
        # Bind and narrow the attribute for mypy
        start_node: _HasName | None = getattr(self, "start_node", None)
        if start_node is not None:
            start_name = start_node.name
        else:
            starts = [
                name
                for name, n in nodes.items()
                if getattr(n, "is_start", False) or getattr(n, "start", False)
            ]
            if len(starts) > 1:
                raise GraphCompileError(f"Multiple start nodes defined: {starts}")
            if len(starts) == 1:
                start_name = starts[0]

        if not start_name:
            raise GraphCompileError("No start node defined")

        # at least one end node
        if not any(
            getattr(n, "is_end", False) or getattr(n, "end", False)
            for n in nodes.values()
        ):
            raise GraphCompileError("No end node defined")

        # normalize edges into adjacency {src: set(dst)}
        raw_edges = getattr(self, "edges", None)
        adj: dict[str, set[str]] = {name: set() for name in nodes.keys()}

        def _add_edge(src: str, dst: str) -> None:
            if src not in nodes:
                raise GraphCompileError(f"Edge references unknown source node: {src}")
            if dst not in nodes:
                raise GraphCompileError(
                    f"Edge from {src} references unknown node(s): ['{dst}']"
                )
            adj[src].add(dst)

        if raw_edges is None:
            pass
        elif isinstance(raw_edges, dict):
            for raw_src, dsts in raw_edges.items():
                src = _require_name(raw_src, "source")
                dst_iter = (
                    [dsts]
                    if isinstance(dsts, (str,)) or getattr(dsts, "name", None)
                    else list(dsts)
                )
                for d in dst_iter:
                    dst = _require_name(d, "destination")
                    _add_edge(src, dst)
        else:
            # generic iterable of “edge records”
            try:
                iterator = iter(raw_edges)
            except TypeError:
                raise GraphCompileError("Internal edge map has unsupported type")

            for item in iterator:
                # (src, dst) OR (src, Iterable[dst])
                if isinstance(item, (tuple, list)) and len(item) == 2:
                    raw_src, rhs = item
                    src = _require_name(raw_src, "source")

                    if isinstance(rhs, str) or getattr(rhs, "name", None):
                        dst = _require_name(rhs, "destination")
                        _add_edge(src, rhs)
                    else:
                        # assume iterable of dsts (strings or node-like)
                        try:
                            for d in rhs:
                                dst = _require_name(d, "destination")
                                _add_edge(src, d)
                        except TypeError:
                            raise GraphCompileError(
                                "Edge tuple second item must be a destination or an iterable of destinations"
                            )
                    continue

                # Mapping-style: {"source": "...", "destination": "..."} or {"src": "...", "dst": "..."}
                if isinstance(item, dict):
                    src = _require_name(item.get("source", item.get("src")), "source")
                    dst = _require_name(
                        item.get("destination", item.get("dst")), "destination"
                    )
                    _add_edge(src, dst)
                    continue

                # Object with attributes .source/.destination (or .src/.dst)
                if hasattr(item, "source") or hasattr(item, "src"):
                    src = _require_name(
                        getattr(item, "source", getattr(item, "src", None)), "source"
                    )
                    dst = _require_name(
                        getattr(item, "destination", getattr(item, "dst", None)),
                        "destination",
                    )
                    _add_edge(src, dst)
                    continue

                # If none matched, this is an unsupported edge record
                raise GraphCompileError(
                    "Edges must be dict[str, Iterable[str]] or an iterable of (src, dst), "
                    "(src, Iterable[dst]), mapping{'source'/'destination'}, or objects with .source/.destination"
                )

        # reachability from start
        seen: set[str] = set()
        stack = [start_name]
        while stack:
            cur = stack.pop()
            if cur in seen:
                continue
            seen.add(cur)
            stack.extend(adj.get(cur, ()))

        unreachable = sorted(set(nodes.keys()) - seen)
        if unreachable:
            raise GraphCompileError(f"Unreachable nodes: {unreachable}")

        # optional cycle detection (strict mode)
        if strict:
            preds: dict[str, set[str]] = {n: set() for n in nodes.keys()}
            for s, ds in adj.items():
                for d in ds:
                    preds[d].add(s)
            try:
                list(TopologicalSorter(preds).static_order())
            except CycleError as e:
                raise GraphCompileError("cycle detected in graph (strict mode)") from e

        return self

    def _validate_output(self, output: dict[str, Any], node_name: str):
        if not isinstance(output, dict):
            raise ValueError(
                f"Expected dictionary output from node {node_name}. "
                f"Instead, got {type(output)} from '{output}'."
            )

    async def execute(self, input, callback: Callback | None = None):
        # TODO JB: may need to add init callback here to init the queue on every new execution
        if callback is None:
            callback = self.get_callback()

        # Type assertion to tell the type checker that start_node is not None after compile()
        assert self.start_node is not None, "Graph must be compiled before execution"
        current_node = self.start_node

        state = input
        # Don't reset the graph state if it was initialized with initial_state
        steps = 0
        while True:
            # we invoke the node here
            if current_node.stream:
                # add callback tokens and param here if we are streaming
                await callback.start_node(node_name=current_node.name)
                # Include graph's internal state in the node execution context
                output = await current_node.invoke(
                    input=state, callback=callback, state=self.state
                )
                self._validate_output(output=output, node_name=current_node.name)
                await callback.end_node(node_name=current_node.name)
            else:
                # Include graph's internal state in the node execution context
                output = await current_node.invoke(input=state, state=self.state)
                self._validate_output(output=output, node_name=current_node.name)
            # add output to state
            state = {**state, **output}
            if current_node.is_end:
                # finish loop if this was an end node
                break
            if current_node.is_router:
                # if we have a router node we let the router decide the next node
                next_node_name = str(output["choice"])
                del output["choice"]
                current_node = self._get_node_by_name(node_name=next_node_name)
            else:
                # otherwise, we have linear path
                current_node = self._get_next_node(current_node=current_node)
            steps += 1
            if steps >= self.max_steps:
                raise Exception(
                    f"Max steps reached: {self.max_steps}. You can modify this "
                    "by setting `max_steps` when initializing the Graph object."
                )
        # TODO JB: may need to add end callback here to close the queue for every execution
        if callback and "callback" in state:
            await callback.close()
            del state["callback"]
        return state

    async def execute_many(
        self, inputs: Iterable[dict[str, Any]], *, concurrency: int = 5
    ) -> list[Any]:
        """
        Execute the graph on many inputs concurrently.

        Parameters
        ----------
        inputs:
            An iterable of input dicts to feed into the graph.
        concurrency:
            Maximum number of graph executions to run at once.
        state:
            Optional shared state to pass to each execution.
            If you want isolated state per execution, pass None
            and the graph’s normal semantics will apply.

        Returns
        -------
        list[Any]
            The list of results in the same order as `inputs`.
        """

        sem = asyncio.Semaphore(concurrency)

        async def _run_one(inp: dict[str, Any]) -> Any:
            async with sem:
                return await self.execute(input=inp)

        tasks = [asyncio.create_task(_run_one(i)) for i in inputs]
        return await asyncio.gather(*tasks)

    def get_callback(self):
        """Get a new instance of the callback class.

        :return: A new instance of the callback class.
        :rtype: Callback
        """
        callback = self.Callback()
        return callback

    def set_callback(self, callback_class: type[Callback]) -> "Graph":
        """Set the callback class that is returned by the `get_callback` method and used
        as the default callback when no callback is passed to the `execute` method.

        :param callback_class: The callback class to use as the default callback.
        :type callback_class: type[Callback]
        """
        self.Callback = callback_class
        return self

    def _get_node_by_name(self, node_name: str) -> NodeProtocol:
        """Get a node by its name.

        Args:
            node_name: The name of the node to find.

        Returns:
            The node with the given name.

        Raises:
            Exception: If no node with the given name is found.
        """
        node = self.nodes.get(node_name)
        if node is None:
            raise Exception(f"Node with name {node_name} not found.")
        return node

    def _get_next_node(self, current_node):
        for edge in self.edges:
            if edge.source == current_node:
                return edge.destination
        raise Exception(
            f"No outgoing edge found for current node '{current_node.name}'."
        )

    def visualize(self, *, save_path: str | None = None):
        """Render the current graph. If matplotlib is not installed,
        raise a helpful error telling users to install the viz extra.
        Optionally save to a file via `save_path`.
        """
        try:
            import matplotlib.pyplot as plt
        except ImportError as e:
            raise ImportError(
                "Graph visualization requires matplotlib. Install it with: `pip install matplotlib`"
            ) from e

        try:
            import networkx as nx
        except ImportError as e:
            raise ImportError(
                "NetworkX is required for visualization. Please install it with `pip install networkx`."
            ) from e

        G: Any = nx.DiGraph()

        for node in self.nodes.values():
            G.add_node(node.name)

        for edge in self.edges:
            G.add_edge(edge.source.name, edge.destination.name)

        if nx.is_directed_acyclic_graph(G):
            logger.info(
                "The graph is acyclic. Visualization will use a topological layout."
            )
            # Use topological layout if acyclic
            # Compute the topological generations
            generations = list(nx.topological_generations(G))
            y_max = len(generations)

            # Create a dictionary to store the y-coordinate for each node
            y_coord = {}
            for i, generation in enumerate(generations):
                for node in generation:
                    y_coord[node] = y_max - i - 1

            # Set up the layout
            pos: dict[Any, tuple[float, float]] = {}
            for i, generation in enumerate(generations):
                x = 0
                for node in generation:
                    pos[node] = (float(x), float(y_coord[node]))
                    x += 1

            # Center each level horizontally
            for i, generation in enumerate(generations):
                x_center = sum(pos[node][0] for node in generation) / len(generation)
                for node in generation:
                    pos[node] = (pos[node][0] - x_center, pos[node][1])

            # Scale the layout
            max_x = max(abs(p[0]) for p in pos.values()) if pos else 1
            max_y = max(abs(p[1]) for p in pos.values()) if pos else 1
            if max_x > 0 and max_y > 0:
                scale = min(0.8 / max_x, 0.8 / max_y)
                pos = {node: (x * scale, y * scale) for node, (x, y) in pos.items()}

        else:
            print(
                "Warning: The graph contains cycles. Visualization will use a spring layout."
            )
            pos = nx.spring_layout(G, k=1, iterations=50)

        plt.figure(figsize=(8, 6))
        nx.draw(
            G,
            pos,
            with_labels=True,
            node_color="lightblue",
            node_size=3000,
            font_size=8,
            font_weight="bold",
            arrows=True,
            edge_color="gray",
            arrowsize=20,
        )

        if save_path:
            plt.savefig(save_path, bbox_inches="tight")
        else:
            plt.axis("off")
            plt.show()
        plt.close()


class Edge:
    def __init__(self, source, destination):
        self.source = source
        self.destination = destination<|MERGE_RESOLUTION|>--- conflicted
+++ resolved
@@ -1,11 +1,7 @@
 from __future__ import annotations
-<<<<<<< HEAD
 import asyncio
 from typing import Any, Iterable, Protocol
-=======
-from typing import Any, Protocol
 from graphlib import TopologicalSorter, CycleError
->>>>>>> af0ecf59
 from graphai.callback import Callback
 from graphai.utils import logger
 
